--- conflicted
+++ resolved
@@ -1,7 +1,3 @@
-<<<<<<< HEAD
 pub mod catalog;
-=======
-mod catalog;
 
-mod data_parser;
->>>>>>> f511e85f
+mod data_parser;